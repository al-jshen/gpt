from functools import cached_property

from einops import einsum, rearrange, repeat
from einops.layers.torch import Rearrange
import lightning.pytorch as pl
from lightning.pytorch.strategies import DeepSpeedStrategy
import numpy as np
import torch
import torch.nn as nn
import torch.nn.functional as F
<<<<<<< HEAD

=======
from einops import rearrange, einsum, repeat, pack, unpack
from einops.layers.torch import Rearrange
from functools import cached_property
>>>>>>> 1ccf54ae
from deepspeed.ops.adam import DeepSpeedCPUAdam
from gpt.utils import patchify
from rotary_embedding_torch import RotaryEmbedding


def drop_path(
    x, drop_prob: float = 0.0, training: bool = False, scale_by_keep: bool = True
):
    if drop_prob == 0.0 or not training:
        return x
    keep_prob = 1 - drop_prob
    shape = (x.shape[0],) + (1,) * (
        x.ndim - 1
    )  # work with diff dim tensors, not just 2D ConvNets
    random_tensor = x.new_empty(shape).bernoulli_(keep_prob)
    if keep_prob > 0.0 and scale_by_keep:
        random_tensor.div_(keep_prob)
    return x * random_tensor


class DropPath(nn.Module):
    def __init__(self, drop_prob=0.1, scale_by_keep=True):
        super().__init__()
        self.drop_prob = drop_prob
        self.scale_by_keep = scale_by_keep

    def forward(self, x):
        return drop_path(x, self.drop_prob, self.training, self.scale_by_keep)


class Attention(nn.Module):
    def __init__(self, num_heads=12, embed_dim=768, dropout=0.1, reattention=False):
        super().__init__()

        assert (
            embed_dim % num_heads == 0
        ), "Embedding dimension must be divisible by number of heads"

        self.num_heads = num_heads
        self.embed_dim = embed_dim
        self.dropout = dropout

        self.to_qkv = nn.Linear(embed_dim, embed_dim * 3)
        self.proj = nn.Linear(embed_dim, embed_dim)
        self.proj_dropout = nn.Dropout(dropout)

        self.qnorm = nn.LayerNorm(embed_dim // num_heads)
        self.knorm = nn.LayerNorm(embed_dim // num_heads)

        self.rope = RotaryEmbedding(dim=embed_dim // num_heads // 2, use_xpos=True)

        self.reattention = reattention
        if reattention:
            self.reattn_weight = nn.Parameter(torch.randn(num_heads, num_heads))
            self.reattn_norm = nn.Sequential(
                Rearrange("b h i j -> b i j h"),
                Lambda(lambda x: x.contiguous()),
                nn.LayerNorm(num_heads),
                Rearrange("b i j h -> b h i j"),
                Lambda(lambda x: x.contiguous()),
            )
            self.v_ones = None

    def scaled_dot_product_reattention(
        self,
        query,
        key,
        value,
        attn_mask=None,
        dropout_p=0.0,
        is_causal=False,
        scale=None,
    ):
        B, H, N, C = query.shape
        if self.v_ones is None or self.v_ones.shape[1] != N:
            self.v_ones = (
                torch.ones((N, N))
                .expand(H, N, N)
                .to(device=query.device, dtype=query.dtype)
            )

        attn_weight = F.scaled_dot_product_attention(
            query,
            key,
            self.v_ones.expand(B, H, N, N),
            attn_mask=attn_mask,
            dropout_p=dropout_p,
            is_causal=is_causal,
            scale=scale,
        )

        attn_weight = einsum(attn_weight, self.reattn_weight, "b h i j, h g -> b g i j")
        attn_weight = self.reattn_norm(attn_weight)

        return attn_weight @ value

    def forward(self, x):
        # B, N, C = x.shape  # c = embed_dim, N = sequences (patches)
        H = self.num_heads

        # Self-attention
        qkv = self.to_qkv(x).chunk(3, dim=-1)  # b n c -> b n 3c -> 3 b n c
        q, k, v = map(
            lambda x: rearrange(x, "b n (he d) -> b he n d", he=H).contiguous(), qkv
        )  # where channels C = dims D * heads H

        q = self.qnorm(q)
        k = self.knorm(k)

        q, k = self.rope.rotate_queries_and_keys(q, k)

        # Scale dot product attention, attend over T dim (2nd last)
        if self.reattention:
            y = self.scaled_dot_product_reattention(
                q, k, v, dropout_p=self.dropout if self.training else 0.0
            )

        else:
            y = F.scaled_dot_product_attention(
                q, k, v, dropout_p=self.dropout if self.training else 0.0
            )  # L = t, S = t, E = d, Ev = d, so output is (b h t d)

        # Project back to embedding dimension
        y = rearrange(y, "b h t d -> b t (h d)").contiguous()

        # output projection
        y = self.proj(y)
        y = self.proj_dropout(y)

        return y


_kernel_sizes = {
    1: (1, 1, 1),
    2: (2, 1, 1),
    4: (2, 2, 1),
    8: (2, 2, 2),
    16: (4, 2, 2),
    32: (4, 4, 2),
    64: (4, 4, 4),
}


def build_kernel_size(patch_size):
    patch_size = tuple(patch_size)
    # back pad with 1 until length 3
    patch_size = patch_size + (1,) * (3 - len(patch_size))
    return list(zip(*[_kernel_sizes[s] for s in patch_size]))


class hMLP_stem(nn.Module):
    """Image to Patch Embedding"""

    def __init__(
        self,
        patch_size=(16, 16, 16),
        in_chans=3,
        embed_dim=768,
    ):
        super().__init__()
        spatial_dims = len(patch_size)
        self.kernel_sizes = build_kernel_size(patch_size)
        self.patch_size = patch_size
        self.spatial_dims = spatial_dims
        self.in_proj = torch.nn.Sequential(
            *[
                nn.Conv3d(
                    in_chans,
                    embed_dim // 4,
                    kernel_size=self.kernel_sizes[0],
                    stride=self.kernel_sizes[0],
                    bias=False,
                    padding=0,
                ),
                nn.InstanceNorm3d(embed_dim // 4, affine=True),
                nn.GELU(),
                nn.Conv3d(
                    embed_dim // 4,
                    embed_dim // 4,
                    kernel_size=self.kernel_sizes[1],
                    stride=self.kernel_sizes[1],
                    bias=False,
                    padding=0,
                ),
                nn.InstanceNorm3d(embed_dim // 4, affine=True),
                nn.GELU(),
                nn.Conv3d(
                    embed_dim // 4,
                    embed_dim,
                    kernel_size=self.kernel_sizes[2],
                    stride=self.kernel_sizes[2],
                    bias=False,
                    padding=0,
                ),
                nn.InstanceNorm3d(embed_dim, affine=True),
            ]
        )

    def forward(self, x):
        # b c h w
        if self.spatial_dims == 2:
            return self.in_proj(x.unsqueeze(-1)).squeeze(-1)
        # b c h w d
        return self.in_proj(x)


class hMLP_output(nn.Module):
    """Patch to Image Debedding"""

    def __init__(
        self,
        embed_dim=768,
        out_chans=3,
        patch_size=(16, 16, 16),
    ):
        super().__init__()
        spatial_dims = len(patch_size)
        self.kernel_sizes = build_kernel_size(patch_size)
        self.patch_size = patch_size
        self.spatial_dims = spatial_dims

        self.out_proj = torch.nn.Sequential(
            *[
                nn.ConvTranspose3d(
                    embed_dim,
                    embed_dim // 4,
                    kernel_size=self.kernel_sizes[0],
                    stride=self.kernel_sizes[0],
                    bias=False,
                ),
                nn.InstanceNorm3d(embed_dim // 4, affine=True),
                nn.GELU(),
                nn.ConvTranspose3d(
                    embed_dim // 4,
                    embed_dim // 4,
                    kernel_size=self.kernel_sizes[1],
                    stride=self.kernel_sizes[1],
                    bias=False,
                ),
                nn.InstanceNorm3d(embed_dim // 4, affine=True),
                nn.GELU(),
                nn.ConvTranspose3d(
                    embed_dim // 4,
                    out_chans,
                    kernel_size=self.kernel_sizes[2],
                    stride=self.kernel_sizes[2],
                ),
            ]
        )

    def forward(self, x):
        if self.spatial_dims == 2:
            return self.out_proj(x.unsqueeze(-1)).squeeze(-1)
        return self.out_proj(x)


class MLP(nn.Module):
    def __init__(self, dim, hidden_dim, dropout=0.1):
        super().__init__()
        self.net = nn.Sequential(
            nn.LayerNorm(dim),
            nn.Linear(dim, hidden_dim),
            nn.GELU(),
            nn.Dropout(dropout),
            nn.Linear(hidden_dim, dim),
        )

    def forward(self, x):
        return self.net(x)


class Lambda(nn.Module):
    def __init__(self, fn):
        super().__init__()
        self.fn = fn

    def forward(self, x):
        return self.fn(x)


class ClassificationHead(nn.Module):
    def __init__(self, in_dims, num_classes):
        super().__init__()
        self.proj = nn.Linear(in_dims, num_classes)

    def forward(self, x):
        x = x.mean(dim=1)
        return self.proj(x)


class DebedHead(nn.Module):
    def __init__(self, in_channels, out_channels, image_size, patch_size):
        super().__init__()
        assert len(image_size) == len(patch_size)
        self.spatial_dims = len(image_size)
        assert self.spatial_dims <= 3, "spatial dims must be 1, 2, or 3"
        self.num_patches = tuple(
            [image_size[d] // patch_size[d] for d in range(self.spatial_dims)]
        )

        # self.debed = nn.ConvTranspose2d(
        #     in_channels=in_channels,
        #     out_channels=out_channels,
        #     kernel_size=patch_size,
        #     stride=patch_size,
        # )

        self.debed = hMLP_output(
            embed_dim=in_channels,
            out_chans=out_channels,
            patch_size=patch_size,
            # spatial_dims=self.spatial_dims,
        )

    def forward(self, x):
        x = rearrange(
            x,
            "b (nh nw) c -> b c nh nw",
            nh=self.num_patches[0],
            nw=self.num_patches[1],
        ).contiguous()  # (b, embed_dim, nh, nw)
        x = self.debed(x)
        return x


class Parallel(nn.Module):
    def __init__(self, fns):
        super().__init__()
        self.fns = nn.ModuleList(fns)

    def forward(self, x):
        return sum([fn(x) for fn in self.fns])


class ConvolutionalSpatialGatingUnit(torch.nn.Module):
    """Convolutional Spatial Gating Unit (CSGU)."""

    def __init__(
        self,
        size: int,
        kernel_size: int,
        dropout_rate: float,
        use_linear_after_conv: bool,
    ):
        super().__init__()

        n_channels = size // 2  # split input channels
        self.norm = nn.LayerNorm(n_channels)
        self.dwconv = torch.nn.Conv1d(
            n_channels,
            n_channels,
            kernel_size,
            1,
            (kernel_size - 1) // 2,
            groups=n_channels,
        )
        if use_linear_after_conv:
            self.linear = torch.nn.Linear(n_channels, n_channels)
        else:
            self.linear = None

        self.dropout = torch.nn.Dropout(dropout_rate)

    def forward(self, x):
        """Forward method

        Args:
            x (torch.Tensor): (N, T, D)

        Returns:
            out (torch.Tensor): (N, T, D/2)
        """

        x_r, x_g = x.chunk(2, dim=-1)

        x_g = self.norm(x_g)  # (N, T, D/2)
        x_g = (
            self.dwconv(x_g.transpose(1, 2)).transpose(1, 2).contiguous()
        )  # (N, T, D/2)
        if self.linear is not None:
            x_g = self.linear(x_g)
        out = x_r * x_g  # (N, T, D/2)
        out = self.dropout(out)
        return out


class ConvolutionalGatingMLP(torch.nn.Module):
    """Convolutional Gating MLP (cgMLP)."""

    def __init__(
        self,
        size: int,
        linear_units: int,
        kernel_size: int,
        dropout_rate: float,
        use_linear_after_conv: bool,
    ):
        super().__init__()

        self.channel_proj1 = torch.nn.Sequential(
            torch.nn.Linear(size, linear_units), torch.nn.GELU()
        )
        self.csgu = ConvolutionalSpatialGatingUnit(
            size=linear_units,
            kernel_size=kernel_size,
            dropout_rate=dropout_rate,
            use_linear_after_conv=use_linear_after_conv,
        )
        self.channel_proj2 = torch.nn.Linear(linear_units // 2, size)

    def forward(self, x):
        x = self.channel_proj1(x)  # size -> linear_units
        x = self.csgu(x)  # linear_units -> linear_units/2
        x = self.channel_proj2(x)  # linear_units/2 -> size

        return x


class AxialAttention(nn.Module):
    def __init__(self, embed_dim=768, num_heads=12, dropout=0.1, reattention=False):
        super().__init__()

        assert (
            embed_dim % num_heads == 0
        ), "Embedding dimension must be divisible by number of heads"

        self.embed_dim = embed_dim
        self.num_heads = num_heads
        self.dropout = dropout

        self.norm1 = nn.InstanceNorm3d(embed_dim)
        self.norm2 = nn.InstanceNorm3d(embed_dim)

        self.to_qkv = nn.Conv3d(embed_dim, embed_dim * 3, 1)
        self.proj = nn.Conv3d(embed_dim, embed_dim, 1)
        self.proj_dropout = nn.Dropout(dropout)

        self.qnorm = nn.LayerNorm(embed_dim // num_heads)
        self.knorm = nn.LayerNorm(embed_dim // num_heads)

        self.rope = RotaryEmbedding(dim=embed_dim // num_heads // 2, use_xpos=True)

        self.reattention = reattention

        if reattention:
            self.reattn_weight = nn.Parameter(torch.randn(num_heads, num_heads))
            self.reattn_norm = nn.Sequential(
                Rearrange("b h i j -> b i j h"),
                Lambda(lambda x: x.contiguous()),
                nn.LayerNorm(num_heads),
                Rearrange("b i j h -> b h i j"),
                Lambda(lambda x: x.contiguous()),
            )
            self.v_ones = None

    def scaled_dot_product_reattention(
        self,
        query,
        key,
        value,
        attn_mask=None,
        dropout_p=0.0,
        is_causal=False,
        scale=None,
    ):
        B, H, N, C = query.shape
        if self.v_ones is None or self.v_ones.shape[1] != N:
            self.v_ones = (
                torch.ones((N, N))
                .expand(H, N, N)
                .to(device=query.device, dtype=query.dtype)
            )

        attn_weight = F.scaled_dot_product_attention(
            query,
            key,
            self.v_ones.expand(B, H, N, N),
            attn_mask=attn_mask,
            dropout_p=dropout_p,
            is_causal=is_causal,
            scale=scale,
        )

        attn_weight = einsum(attn_weight, self.reattn_weight, "b h i j, h g -> b g i j")
        attn_weight = self.reattn_norm(attn_weight)

        return attn_weight @ value

    def forward(self, x):
        b, c, h, w, d = x.shape
        he = self.num_heads

        x = self.norm1(x)
        qkv = self.to_qkv(x).chunk(3, dim=1)  # b c h w d -> b 3c h w d -> 3 b c h w d
        q, k, v = map(
            lambda x: rearrange(
                x, "b (he c) h w d -> b he h w d c", he=he
            ).contiguous(),
            qkv,
        )  # where channels C = dims D * heads H

        q = self.qnorm(q)
        k = self.knorm(k)

        q, k = self.rope.rotate_queries_and_keys(q, k)

        # Scale dot product attention, attend over T dim (2nd last)
        if self.reattention:
            attn_fn = self.scaled_dot_product_reattention
        else:
            attn_fn = F.scaled_dot_product_attention

        qh, kh, vh = map(
            lambda x: rearrange(x, "b he h w d c -> (b w d) he h c").contiguous(),
            (q, k, v),
        )
        yh = attn_fn(qh, kh, vh, dropout_p=self.dropout if self.training else 0.0)
        yh = rearrange(
            yh, "(b w d) he h c -> b (he c) h w d", he=he, h=h, w=w, d=d
        ).contiguous()

        qw, kw, vw = map(
            lambda x: rearrange(x, "b he h w d c -> (b h d) he w c").contiguous(),
            (q, k, v),
        )
        yw = attn_fn(qw, kw, vw, dropout_p=self.dropout if self.training else 0.0)
        yw = rearrange(
            yw, "(b h d) he w c -> b (he c) h w d", he=he, h=h, w=w, d=d
        ).contiguous()

        qd, kd, vd = map(
            lambda x: rearrange(x, "b he h w d c -> (b h w) he d c").contiguous(),
            (q, k, v),
        )
        yd = attn_fn(qd, kd, vd, dropout_p=self.dropout if self.training else 0.0)
        yd = rearrange(
            yd, "(b h w) he d c -> b (he c) h w d", he=he, h=h, w=w, d=d
        ).contiguous()

        y = (yh + yw + yd) / 3

        y = self.norm2(y)

        # output linear projection
        y = self.proj(y)
        y = self.proj_dropout(y)

        return y


class TransformerBlock(nn.Module):
    """Transformer block.

    Additional tweaks:
    - layerscale (https://arxiv.org/pdf/2103.17239.pdf)
    - reattention (https://arxiv.org/pdf/2103.11886v4.pdf)
    - branching and convolutional gating for global+local info (https://arxiv.org/pdf/2207.02971.pdf)
    - depth-wise convolutional merging and macaron attention (https://arxiv.org/pdf/2210.00077.pdf, https://arxiv.org/pdf/1906.02762.pdf)
    - parallel layers (https://arxiv.org/abs/2203.09795)
    - rotary positional encoding (https://arxiv.org/pdf/2104.09864.pdf)
    - drop path (https://arxiv.org/pdf/2106.09681.pdf)
    """

    def __init__(
        self,
        num_heads=12,
        embed_dim=768,
        mlp_ratio=4,
        conv_kernel_size=31,
        dropout=0.1,
        parallel_paths=2,
        layer_scale=1e-5,
        reattention=True,
        axial_3d=False,
    ):
        super().__init__()
        self.axial_3d = axial_3d
        self.ln1 = nn.LayerNorm(embed_dim)
        self.ln2 = nn.LayerNorm(embed_dim)
        self.ln3 = nn.LayerNorm(embed_dim)
        self.ls1 = nn.Parameter(torch.ones(embed_dim) * layer_scale, requires_grad=True)
        self.ls2 = nn.Parameter(torch.ones(embed_dim) * layer_scale, requires_grad=True)
        self.ls3 = nn.Parameter(torch.ones(embed_dim) * layer_scale, requires_grad=True)
        self.attns = Parallel(
            [
                Attention(
                    num_heads=num_heads,
                    embed_dim=embed_dim,
                    dropout=dropout,
                    reattention=reattention,
                )
                if not axial_3d
                else AxialAttention(
                    num_heads=num_heads,
                    embed_dim=embed_dim,
                    dropout=dropout,
                    reattention=reattention,
                )
                for _ in range(parallel_paths)
            ]
        )
        self.mlps = Parallel(
            [
                MLP(embed_dim, embed_dim * mlp_ratio, dropout=dropout)
                for _ in range(parallel_paths)
            ]
        )
        self.cgmlps = Parallel(
            [
                ConvolutionalGatingMLP(
                    embed_dim,
                    embed_dim * mlp_ratio,
                    kernel_size=conv_kernel_size,
                    dropout_rate=dropout,
                    use_linear_after_conv=False,
                )
                for _ in range(parallel_paths)
            ]
        )
        self.mlp1 = MLP(embed_dim, embed_dim * 2, dropout=dropout)
        self.mlp2 = MLP(embed_dim, embed_dim * 2, dropout=dropout)
        self.dwconv = nn.Conv1d(
            embed_dim * 2,
            embed_dim * 2,
            kernel_size=conv_kernel_size,
            stride=1,
            padding=(conv_kernel_size - 1) // 2,
            groups=embed_dim * 2,
        )
        self.proj = nn.Linear(embed_dim * 2, embed_dim)
        self.drop_path = DropPath(dropout)

    def channel_last(self, fn, x):
        x = rearrange(x, "b c ... -> b ... c")
        x = fn(x)
        x = rearrange(x, "b ... c -> b c ...")
        return x

    def forward(self, x):
        if not self.axial_3d:
            # x has shape (batch, sequence_length, embed_dim)
            x = 0.5 * self.mlp1(x) + x  # (batch, sequence_length, embed_dim)
            x1 = x2 = x  # split branches
            x1 = x1 + self.drop_path(self.ls1[None, None, :] * self.attns(self.ln1(x1)))

            x1 = x1 + self.drop_path(self.ls2[None, None, :] * self.mlps(self.ln2(x1)))
            x2 = x2 + self.drop_path(
                self.ls3[None, None, :] * self.cgmlps(self.ln3(x2))
            )
            x_out = torch.cat(
                (x1, x2), dim=-1
            )  # (batch, sequence_length, embed_dim * 2)
            # e-branchformer style merge
            x_out = (
                self.dwconv(x_out.transpose(1, 2)).transpose(1, 2).contiguous() + x_out
            )  # (batch, sequence_length, embed_dim * 2)
            x_out = self.proj(x_out) + x  # (batch, sequence_length, embed_dim)
            x_out = 0.5 * self.mlp2(x_out) + x_out
            return x_out

        if self.axial_3d:
            b, c, h, w, d = x.shape
            x = rearrange(x, "b c h w d -> b (h w d) c")
            x = 0.5 * self.mlp1(x) + x  # (batch, sequence_length, embed_dim)
            x1 = x2 = x  # split branches
            x1 = (
                x1
                + self.drop_path(
                    self.ls1[None, None, :]
                    * rearrange(
                        self.attns(
                            rearrange(
                                self.ln1(x1), "b (h w d) c -> b c h w d", h=h, w=w, d=d
                            ).contiguous()
                        ),
                        "b c h w d -> b (h w d) c",
                    ).contiguous()
                )
                # + self.drop_path(self.ls2[None, None, :] * self.mlps(self.ln2(x1)))
            )
            x2 = x2 + self.drop_path(
                self.ls3[None, None, :] * self.cgmlps(self.ln3(x2))
            )
            x_out = torch.cat(
                (x1, x2), dim=-1
            )  # (batch, sequence_length, embed_dim * 2)
            # e-branchformer style merge
            x_out = (
                self.dwconv(x_out.transpose(1, 2)).transpose(1, 2).contiguous() + x_out
            )  # (batch, sequence_length, embed_dim * 2)
            x_out = self.proj(x_out) + x  # (batch, sequence_length, embed_dim)
            x_out = 0.5 * self.mlp2(x_out) + x_out
            x_out = rearrange(x_out, "b (h w d) c -> b c h w d", h=h, w=w, d=d)
            return x_out


class PEG(nn.Module):
    """
    Positional Encoding Generator from https://arxiv.org/pdf/2102.10882.pdf
    """

    def __init__(self, in_chans, embed_dim=768, kernel_size=3, stride=1):
        super().__init__()
        assert kernel_size >= 3, "kernel size must be at least 3"
        padding = (kernel_size - 1) // 2
        self.proj = nn.Conv3d(
            in_chans,
            embed_dim,
            kernel_size,
            stride=stride,
            padding=padding,
            bias=True,
            groups=embed_dim,
        )
        self.stride = stride

    def forward(self, x, H, W, D):
        cnn_feat = rearrange(x, "b (h w d) c -> b c h w d", h=H, w=W, d=D).contiguous()
        if self.stride == 1:
            out = self.proj(cnn_feat) + cnn_feat
        else:
            out = self.proj(cnn_feat)
        out = rearrange(out, "b c h w d -> b (h w d) c").contiguous()
        return out


class ViT(nn.Module):
    def __init__(
        self,
        embed_dim=768,
        mlp_ratio=4,
        conv_kernel_size=31,
        num_heads=12,
        dropout=0.0,
        num_blocks=6,
        parallel_paths=2,
        image_channels=3,
        image_size=(256, 256),
        patch_size=(16, 16),
        num_registers=4,
        reattention=True,
        output_head=None,
    ):
        super().__init__()
        self.embed_dim = embed_dim
        self.mlp_ratio = mlp_ratio
        self.conv_kernel_size = conv_kernel_size
        self.num_heads = num_heads
        self.num_blocks = num_blocks
        self.parallel_paths = parallel_paths
        self.image_channels = image_channels
        self.image_size = image_size
        self.patch_size = patch_size
        self.num_registers = num_registers
        self.spatial_dims = len(patch_size)
        assert len(patch_size) == self.spatial_dims
        self.n_patches: tuple[int, ...] = tuple(
            [image_size[d] // patch_size[d] for d in range(self.spatial_dims)]
        )

        # patch_dim = np.prod(patch_size) * image_channels

        # self.to_patch = Rearrange(
        #     "b c (nh p1) (nw p2) -> b (nh nw) (p1 p2 c)",
        #     p1=patch_size[0],
        #     p2=patch_size[1],
        #     nh=self.n_patches[0],
        #     nw=self.n_patches[1],
        # )

        # self.patch_embed = nn.Sequential(
        #     nn.LayerNorm(patch_dim),
        #     nn.Linear(patch_dim, embed_dim),
        #     nn.LayerNorm(embed_dim),
        # )

        self.input_head = nn.Conv2d(
            image_channels,
            embed_dim // 4,
            kernel_size=1,
            stride=1,
            bias=False,
        )

        self.patch_embed = hMLP_stem(
            patch_size=patch_size,
            in_chans=embed_dim // 4,
            embed_dim=embed_dim,
            # spatial_dims=self.spatial_dims,
        )

        self.positional_encoding = nn.Parameter(
            torch.randn(
                1, np.prod(self.n_patches), embed_dim
            )  # extra dim at front for batch
        )
        # self.positional_encoding = PEG(embed_dim, embed_dim)

        self.register_tokens = nn.Parameter(torch.randn(num_registers, embed_dim))

        self.dropout = nn.Dropout(dropout)

        self.blocks = nn.Sequential(
            *[
                TransformerBlock(
                    num_heads,
                    embed_dim,
                    mlp_ratio,
                    conv_kernel_size,
                    dropout,
                    parallel_paths,
                    layer_scale=0.1 if i < 9 else 1e-5 if i < 12 else 1e-6,
                    reattention=reattention,
                )
                for i in range(num_blocks)
            ]
        )  # transformer blocks

        self.norm = nn.LayerNorm(embed_dim)

        self.output_head = output_head

    def forward(self, x):
        B, C, H, W = x.shape

        # n_patches = tuple(
        #     [x.shape[2 + d] // self.patch_size[d] for d in range(self.spatial_dims)]
        # )

        # # split into patches
        # x = self.to_patch(x)  # (b, n_patches, pixels_per_patch)

        # x = einsum(x, self.input_head_weights, "b c1 h w, c1 c2 -> b c2 h w")
        x = self.input_head(x)

        # embed patches
        x = self.patch_embed(x)  # (b, embed_dim, nh, nw)

        x = rearrange(
            x, "b c h w -> b (h w) c"
        ).contiguous()  # (b, n_patches, embed_dim)

        # # add positional encoding and do dropout
        x = self.dropout(x + self.positional_encoding)  # (batch, n_patches, embed_dim)

        # add register tokens
        r = repeat(self.register_tokens, "n d -> b n d", b=B)

        x, pack_info = pack(
            [x, r], "b * d"
        )  # (batch, n_patches + n_registers, embed_dim)

        # pass through transformer blocks
        x = self.blocks(x)  # (batch, sequence_length, embed_dim)

        x, _ = unpack(x, pack_info, "b * d")

        # # pass through first transformer block
        # x = self.blocks[0](x)

        # # # add PEG encoding
        # # x = x + self.positional_encoding(x, *n_patches, 1)

        # # pass through remaining transformer blocks
        # x = self.blocks[1:](x)

        # normalize
        x = self.norm(x)  # (batch, sequence_length, embed_dim)

        if self.output_head is not None:
            x = self.output_head(x)

        return x

    @cached_property
    def nparams(self):
        return sum([p.numel() for p in self.parameters()])

    def freeze(self):
        for p in self.parameters():
            p.requires_grad = False

    def unfreeze(self):
        for p in self.parameters():
            p.requires_grad = True


class MAE(nn.Module):
    def __init__(
        self,
        vit,
        masking_fraction,
        decoder_dim=256,
        decoder_num_heads=8,
        decoder_num_blocks=2,
        decoder_dropout=0.0,
    ):
        super().__init__()

        self.vit = vit
        num_patches = np.prod(vit.n_patches)
        self.masking_fraction = masking_fraction
        self.mask_token = nn.Parameter(torch.randn(decoder_dim))
        self.positional_encoding = nn.Parameter(torch.randn(num_patches, decoder_dim))
        # self.positional_encoding = nn.Embedding(num_patches, decoder_dim)
        self.decoder_dim = decoder_dim
        self.decoder_num_heads = decoder_num_heads
        self.decoder_num_blocks = decoder_num_blocks
        self.decoder_dropout = decoder_dropout
        self.encoder_to_decoder = nn.Linear(self.vit.embed_dim, self.decoder_dim)
        self.decoder = nn.Sequential(
            *[
                TransformerBlock(
                    num_heads=decoder_num_heads,
                    embed_dim=decoder_dim,
                    mlp_ratio=4,
                    dropout=decoder_dropout,
                    parallel_paths=2,
                    layer_scale=1e-4,
                    reattention=True,
                )
                for _ in range(decoder_num_blocks)
            ]
        )  # transformer blocks

        n_pixels_per_patch = np.prod(vit.patch_size) * vit.image_channels
        self.debed = nn.Linear(decoder_dim, n_pixels_per_patch)

    def forward(self, x):
        B, C, H, W = x.shape

        # patches = self.vit.to_patch(x)  # (b n_patches patch_dim)

        tokens = self.vit.patch_embed(x)  # (b embed_dim, nh, nw)

        tokens = rearrange(
            tokens, "b c h w -> b (h w) c"
        ).contiguous()  # (b n_patches embed_dim)

        n_patches = tokens.shape[1]

        # add positional encoding
        tokens = tokens + self.vit.positional_encoding

        # make random indices to determine what gets mask/kept
        rand_idx = torch.rand(B, n_patches)
        shuf_idx = torch.argsort(rand_idx, dim=1)
        unshuf_idx = torch.argsort(shuf_idx, dim=1)

        num_mask = int(self.masking_fraction * n_patches)

        mask_idx = shuf_idx[:, :num_mask]  # front part is mask (removed)
        unmask_idx = shuf_idx[
            :, num_mask:
        ]  # back part is kept unmasked and passed through encoder

        batch_indexer = torch.arange(B).unsqueeze(-1)

        # mask_patches = patches[
        #     batch_indexer, mask_idx
        # ]  # (batch, n_mask, n_pixels_per_patch)

        # for unmask parts, unmask the tokens
        unmask_tokens = tokens[
            batch_indexer, unmask_idx
        ]  # (batch, n_unmask, embed_dim)

        # encode, adding register tokens
        unmask_tokens, pack_info = pack(
            [unmask_tokens, self.vit.register_tokens], "b * d"
        )
        encoded_tokens = self.vit.blocks(unmask_tokens)  # (batch, n_unmask, embed_dim)
        encoded_tokens, _ = unpack(encoded_tokens, pack_info, "b * d")
        encoded_tokens = self.vit.norm(unmask_tokens)  # (batch, n_unmask, embed_dim)

        # project to decoder dim
        unmask_tokens = self.encoder_to_decoder(
            encoded_tokens
        )  # (batch, n_unmask, decoder_dim)

        # add positional encoding
        unmask_tokens = (
            unmask_tokens + self.positional_encoding[unmask_idx, :]
        )  # self.positional_encoding(unmask_idx) for nn.Embedding

        # repeat the mask token
        mask_tokens = repeat(
            self.mask_token, "d -> b n d", b=B, n=num_mask
        )  # (batch, n_mask, decoder_dim)

        # add positional encoding
        mask_tokens = (
            mask_tokens + self.positional_encoding[mask_idx, :]
        )  # self.positional_encoding(mask_idx) for nn.Embedding

        # join the mask tokens back up with the unmask/encoded tokens
        full_tokens = torch.cat(
            (mask_tokens, unmask_tokens), axis=1
        )  # (batch, n_patches, decoder_dim)

        # unshuffle
        full_tokens = full_tokens[
            batch_indexer, unshuf_idx
        ]  # (batch, n_patches, decoder_dim)

        # decode
        decoded_tokens = self.decoder(full_tokens)  # (batch, n_patches, decoder_dim)

        # project back to image patches
        out = self.debed(decoded_tokens)  # (batch, n_patches, n_pixels_per_patch)

        return patchify(x, self.vit.patch_size), out, mask_idx

    def step(self, batch, batch_idx):
        x = batch
        mask_patches, out_mask_patches, mask_idx = self(x)
        batch_indexer = torch.arange(batch.shape[0]).unsqueeze(-1)
        loss = F.mse_loss(
            out_mask_patches[batch_indexer, mask_idx],
            mask_patches[batch_indexer, mask_idx],
        )
        return loss


class LightningWrapper(pl.LightningModule):
    """
    Turns a torch.nn.Module into a pl.LightningModule
    """

    def __init__(self, modelclass, **kwargs):
        super().__init__()
        self.save_hyperparameters()

        if "logging" not in kwargs:
            kwargs["logging"] = True

        if "custom_step" in kwargs:
            self.custom_step = kwargs["custom_step"]
        else:
            self.custom_step = None

        for k, v in kwargs.items():
            if not k.startswith("inner_"):
                setattr(self, k, v)

        if hasattr(self, "loss_mod") and hasattr(self, "loss_fn"):
            raise ValueError("cannot have both loss_mod and loss_fn")
        elif hasattr(self, "loss_mod"):
            assert hasattr(
                self, "loss_mod_args"
            ), "must have loss_mod_args if loss_mod is present"
            self.loss_fn = self.loss_mod(**self.loss_mod_args)

        self.modelclass = modelclass

        del_keys = ["lr", "loss_fn", "loss_mod", "loss_mod_args", "logging"]
        inner_kwargs = {k: v for k, v in kwargs.items() if k not in del_keys}

        # build model
        if "checkpoint" in kwargs:
            self.model = kwargs["checkpoint"]
        else:
            self.model = modelclass(**inner_kwargs)

        self.custom_step = hasattr(self.model, "step")

        assert (
            self.custom_step or "loss_fn" or "loss_mod" in kwargs
        ), "must have loss_fn, loss_mod or custom step (step method in modelclass)"
        assert "lr" in kwargs, "must have lr"

    @property
    def nparams(self):
        return sum([p.numel() for p in self.parameters()])

    def forward(self, x):
        return self.model(x)

    def _step(self, batch, batch_idx):
        if self.custom_step:
            return self.model.step(batch, batch_idx)

        x, y = batch
        y_hat = self.forward(x)
        loss = self.loss_fn(y_hat, y)
        return loss

    def _log(self, log_name, loss):
        if self.logging:
            if not isinstance(loss, dict):
                self.log(
                    f"{log_name}_loss",
                    loss,
                    prog_bar=True,
                    logger=True,
                    on_step=True,
                    on_epoch=True,
                    sync_dist=True,
                    rank_zero_only=True,
                )
                return loss
            else:
                log_dict = {f"{log_name}_{k}": v for k, v in loss.items()}
                self.log_dict(
                    log_dict,
                    prog_bar=True,
                    logger=True,
                    on_step=True,
                    on_epoch=True,
                    sync_dist=True,
                    rank_zero_only=True,
                )
                return log_dict[f"{log_name}_loss"]

    def training_step(self, batch, batch_idx):
        loss_aux = self._step(batch, batch_idx)
        loss = self._log("train", loss_aux)
        return loss

    def validation_step(self, batch, batch_idx):
        loss_aux = self._step(batch, batch_idx)
        loss = self._log("val", loss_aux)
        return loss

    def testing_step(self, batch, batch_idx):
        loss_aux = self._step(batch, batch_idx)
        loss = self._log("test", loss_aux)
        return loss

    @property
    def deepspeed_offload(self) -> bool:
        strategy = self.trainer.strategy
        if isinstance(strategy, DeepSpeedStrategy):
            cfg = strategy.config["zero_optimization"]
            return cfg.get("offload_optimizer") or cfg.get("offload_param")
        return False

    def configure_optimizers(self):
        if self.deepspeed_offload:
            optimizer = DeepSpeedCPUAdam(
                self.parameters(), lr=self.lr, weight_decay=0.1
            )
        else:
            optimizer = torch.optim.AdamW(
                self.parameters(),
                lr=self.lr,
                weight_decay=0.1,
            )
        lr_scheduler = torch.optim.lr_scheduler.CosineAnnealingWarmRestarts(
            optimizer, T_0=100, T_mult=1, eta_min=1e-6
        )
        scheduler = {
            "scheduler": lr_scheduler,
            "interval": "step",
            "frequency": 1,
            "strict": True,
        }
        return [optimizer], [scheduler]<|MERGE_RESOLUTION|>--- conflicted
+++ resolved
@@ -1,6 +1,9 @@
 from functools import cached_property
+from functools import cached_property
 
 from einops import einsum, rearrange, repeat
+from einops import einsum, pack, rearrange, repeat, unpack
+from einops.layers.torch import Rearrange
 from einops.layers.torch import Rearrange
 import lightning.pytorch as pl
 from lightning.pytorch.strategies import DeepSpeedStrategy
@@ -8,13 +11,7 @@
 import torch
 import torch.nn as nn
 import torch.nn.functional as F
-<<<<<<< HEAD
-
-=======
-from einops import rearrange, einsum, repeat, pack, unpack
-from einops.layers.torch import Rearrange
-from functools import cached_property
->>>>>>> 1ccf54ae
+
 from deepspeed.ops.adam import DeepSpeedCPUAdam
 from gpt.utils import patchify
 from rotary_embedding_torch import RotaryEmbedding
